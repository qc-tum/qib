--- conflicted
+++ resolved
@@ -54,12 +54,8 @@
         if not self.theta_seq:
             raise ValueError("the angles 'theta' have not been initialized")
         matrix = np.identity(2**self.num_wires)
-<<<<<<< HEAD
         num_particles = self.block_encoding.num_wires - self.block_encoding.num_aux_qubits
         id_for_projector = np.identity(2**num_particles)
-=======
-        id_for_projector = np.identity(2**self.block_encoding.encoded_operator().nsites)
->>>>>>> 59f025f6
         id_for_unitary = np.identity(2**len(self.processing_gate.auxiliary_qubits))
         U_inv_matrix = self.block_encoding.inverse().as_matrix()
         U_matrix = self.block_encoding.as_matrix()
@@ -105,4 +101,4 @@
             self.processing_gate.set_theta(self.theta_seq[2*i+1-start])
             circuit.prepend_gate(self.processing_gate)
             circuit.prepend_gate(self.block_encoding)
-        return circuit+        return circuit
